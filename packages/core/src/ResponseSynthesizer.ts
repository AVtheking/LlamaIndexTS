--- conflicted
+++ resolved
@@ -300,11 +300,7 @@
 
   async synthesize(query: string, nodes: NodeWithScore[], parentEvent?: Event) {
     let textChunks: string[] = nodes.map((node) =>
-<<<<<<< HEAD
       node.node.getContent(this.metadataMode)
-=======
-      node.node.getContent(MetadataMode.NONE),
->>>>>>> fc0fdb5e
     );
     const response = await this.responseBuilder.getResponse(
       query,
